using .MCMCChains
export pointwise_log_likelihoods

"""
    pointwise_log_likelihoods(ll_fun::Function, chains::Chains, data)

Compute the pointwise log likelihoods.

# Arguments
  - $LIKELIHOOD_FUNCTION_ARG
  - `chain::Chains`: A chain object from MCMCChains.
  - `data`: An array of data points used to estimate the parameters of the model.

# Returns
  - `Array`: a three dimensional array of pointwise log-likelihoods. Dimensions are ordered
    as `[data, step, chain]`.
"""
<<<<<<< HEAD
function pointwise_log_likelihoods(ll_fun::Function, chain::Chains, data; kwargs...)
=======
function pointwise_log_likelihoods(ll_fun::Function, chain::Chains, data::AbstractVector)
>>>>>>> 640817b9
    samples = Array(Chains(chain, :parameters).value)
    pointwise_log_likelihoods(ll_fun, samples, data; kwargs...)
end

"""
    function psis_loo(
        ll_fun::Function, 
        chain::Chains, 
        data, 
        args...; 
        kwargs...
    ) -> PsisLoo

Use Pareto-Smoothed Importance Sampling to calculate the leave-one-out cross validation
score from an MCMCChains object.

# Arguments

  - $LIKELIHOOD_FUNCTION_ARG
  - `chain::Chain`: A chain object from MCMCChains.
  - `data`: A vector of data points used to estimate the parameters of the model.
  - $ARGS [`psis_loo`](@ref).
  - $KWARGS [`psis_loo`](@ref).

See also: [`psis_loo`](@ref), [`loo`](@ref), [`PsisLoo`](@ref).
"""
function psis_loo(ll_fun::Function, chain::Chains, data::AbstractVector, args...; kwargs...)
    pointwise_log_likes = pointwise_log_likelihoods(ll_fun, chain, data)
    return psis_loo(pointwise_log_likes, args...; kwargs...)
end

"""
    psis(ll_fun::Function, chain::Chains, data[, kwargs...; args...) -> Psis

Implements Pareto-smoothed importance sampling (PSIS) based on MCMCChain object.

# Arguments

  - $LIKELIHOOD_FUNCTION_ARG
  - `chain::Chain`: A chain object from MCMCChains.
  - `data`: A vector of data points used to estimate the parameters of the model.
  - $ARGS [`psis`](@ref).
  - $KWARGS [`psis`](@ref).

See also: [`psis`](@ref), [`psis_loo`](@ref), [`PsisLoo`](@ref).
"""
function psis(ll_fun::Function, chain::Chains, data::AbstractVector, args...; kwargs...)
    pointwise_log_likes = pointwise_log_likelihoods(ll_fun, chain, data)
    return psis(-pointwise_log_likes, args...; kwargs...)
end<|MERGE_RESOLUTION|>--- conflicted
+++ resolved
@@ -15,11 +15,7 @@
   - `Array`: a three dimensional array of pointwise log-likelihoods. Dimensions are ordered
     as `[data, step, chain]`.
 """
-<<<<<<< HEAD
-function pointwise_log_likelihoods(ll_fun::Function, chain::Chains, data; kwargs...)
-=======
-function pointwise_log_likelihoods(ll_fun::Function, chain::Chains, data::AbstractVector)
->>>>>>> 640817b9
+function pointwise_log_likelihoods(ll_fun::Function, chain::Chains, data::AbstractVector; kwargs...)
     samples = Array(Chains(chain, :parameters).value)
     pointwise_log_likelihoods(ll_fun, samples, data; kwargs...)
 end
